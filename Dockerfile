--- conflicted
+++ resolved
@@ -1,59 +1,12 @@
-<<<<<<< HEAD
-FROM ubuntu:19.10
-=======
 FROM centos:7
 
 RUN yum install -y centos-release-scl \
  && yum-config-manager --enable rhel-server-rhscl-7-rpms \
  && yum install -y yum install devtoolset-9 python27 rh-git218
->>>>>>> 1a4c7c43
 
 ENV NPM_CONFIG_UNSAFE_PERM true
 ENV NVM_DIR /tmp/.nvm
 
-<<<<<<< HEAD
-# This forces dpkg not to call sync() after package extraction and speeds up install
-RUN echo "force-unsafe-io" > /etc/dpkg/dpkg.cfg.d/02apt-speedup
-
-# No need for the apt cache in a container
-RUN echo "Acquire::http {No-Cache=True;};" > /etc/apt/apt.conf.d/no-cache
-
-# Install clang and everything needed to build core
-RUN apt-get update \
-    && apt-get install -y \
-       build-essential \
-       curl \
-       jq \
-       libprocps-dev \
-       libconfig-dev \
-       ninja-build \
-       git \
-       gnupg \
-       perl \
-       tar \
-       python \
-       wget
-
-RUN cd /opt \
-    && wget -nv https://cmake.org/files/v3.15/cmake-3.15.2-Linux-x86_64.tar.gz \
-    && tar zxf cmake-3.15.2-Linux-x86_64.tar.gz
-
-ENV PATH "/opt/cmake-3.15.2-Linux-x86_64/bin:$PATH"
-
-RUN curl -SL https://www.openssl.org/source/openssl-1.1.1b.tar.gz | tar -zxC / \
- && cd /openssl-1.1.1b \
- && ./config --prefix=/usr \
- && make && make install \
- && rm -rf /openssl-1.1.1b \
- && cd /tmp
-
-RUN mkdir -p $NVM_DIR \
- && curl -s https://raw.githubusercontent.com/creationix/nvm/v0.34.0/install.sh | bash \
- && . $NVM_DIR/nvm.sh \
- && nvm install 8.15.0 \
- && nvm install 10.15.1 \
- && chmod a+rwX -R $NVM_DIR
-=======
 RUN yum -y install \
     chrpath \
     jq \
@@ -75,5 +28,4 @@
  && chmod a+rwX -R $NVM_DIR
 
 ENV PATH /opt/rh/rh-git218/root/usr/bin:/opt/rh/python27/root/usr/bin:/opt/rh/devtoolset-9/root/usr/bin:$PATH
-ENV LD_LIBRARY_PATH /opt/rh/httpd24/root/usr/lib64:/opt/rh/python27/root/usr/lib64:/opt/rh/devtoolset-9/root/usr/lib64:/opt/rh/devtoolset-9/root/usr/lib:/opt/rh/devtoolset-9/root/usr/lib64/dyninst:/opt/rh/devtoolset-9/root/usr/lib/dyninst:/opt/rh/devtoolset-9/root/usr/lib64:/opt/rh/devtoolset-9/root/usr/lib
->>>>>>> 1a4c7c43
+ENV LD_LIBRARY_PATH /opt/rh/httpd24/root/usr/lib64:/opt/rh/python27/root/usr/lib64:/opt/rh/devtoolset-9/root/usr/lib64:/opt/rh/devtoolset-9/root/usr/lib:/opt/rh/devtoolset-9/root/usr/lib64/dyninst:/opt/rh/devtoolset-9/root/usr/lib/dyninst:/opt/rh/devtoolset-9/root/usr/lib64:/opt/rh/devtoolset-9/root/usr/lib