--- conflicted
+++ resolved
@@ -47,11 +47,7 @@
   # Note: It leaves a lock file, ensuring it will only download the archive once.
   s.prepare_command        = './scripts/xcode-download-realm.sh ./scripts'
   s.script_phase           = { :name => 'Download Realm Core & Sync',
-<<<<<<< HEAD
                                :script => '${PODS_TARGET_SRCROOT}/scripts/xcode-download-realm.sh ${PODS_TARGET_SRCROOT}/scripts',
-=======
-                               :script => 'echo "Using Node.js $(node --version)" && node "${PODS_TARGET_SRCROOT}/scripts/download-realm.js" ios --sync',
->>>>>>> 0565a2bd
                                :execution_position => :before_compile }
 
   s.source_files           = 'src/*.cpp',
