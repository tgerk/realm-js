--- conflicted
+++ resolved
@@ -75,11 +75,7 @@
   "dependencies": {
     "bindings": "^1.5.0",
     "bson": "^4.4.0",
-<<<<<<< HEAD
     "command-line-args": "^5.1.1",
-=======
-    "command-line-args": "^4.0.6",
->>>>>>> 180760e1
     "deepmerge": "2.1.0",
     "deprecated-react-native-listview": "0.0.6",
     "fs-extra": "^4.0.3",
