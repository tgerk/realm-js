////////////////////////////////////////////////////////////////////////////
//
// Copyright 2016 Realm Inc.
//
// Licensed under the Apache License, Version 2.0 (the "License");
// you may not use this file except in compliance with the License.
// You may obtain a copy of the License at
//
// http://www.apache.org/licenses/LICENSE-2.0
//
// Unless required by applicable law or agreed to in writing, software
// distributed under the License is distributed on an "AS IS" BASIS,
// WITHOUT WARRANTIES OR CONDITIONS OF ANY KIND, either express or implied.
// See the License for the specific language governing permissions and
// limitations under the License.
//
////////////////////////////////////////////////////////////////////////////

'use strict';

const Realm = require('realm');

if (typeof Realm.App !== 'undefined' && Realm.App !== null) {
    global.WARNING = "global is not available in React Native. Use it only in tests";
    global.enableSyncTests = true;
}

const isNodeProcess = typeof process === 'object' && process + '' === '[object process]';
const isElectronProcess = typeof process === 'object' && process.versions && process.versions.electron;
const require_method = require;
function node_require(module) { return require_method(module); }

if (isNodeProcess && process.platform === 'win32') {
    global.enableSyncTests = false;
}

// catching segfaults during testing can help debugging
// uncomment to enable segfault handler
if (isNodeProcess) {
    const SegfaultHandler = node_require('segfault-handler');
    SegfaultHandler.registerHandler("crash.log");
}

var TESTS = {
    AppTests: require('./app-tests'),
    ListTests: require('./list-tests'),
    LinkingObjectsTests: require('./linkingobjects-tests'),
    ObjectTests: require('./object-tests'),
    RealmTests: require('./realm-tests'),
    ResultsTests: require('./results-tests'),
    QueryTests: require('./query-tests'),
    MigrationTests: require('./migration-tests'),
    EncryptionTests: require('./encryption-tests'),
    ObjectIDTests: require('./object-id-tests'),
    AliasTests: require('./alias-tests'),
    // Garbagecollectiontests: require('./garbage-collection'),
};

// If sync is enabled, run the sync tests
if (global.enableSyncTests) {
    TESTS.OpenBehaviorTests = require('./open-behavior-tests');
    TESTS.UserTests = require('./user-tests');
    TESTS.SessionTests = require('./session-tests');
}

// If on node, run the async tests
if (isNodeProcess && process.platform !== 'win32') {
    TESTS.AsyncTests = node_require('./async-tests');
}

if (global.enableSyncTests) {
    // Ensure that the sync manager is initialized as initializing it
    // after calling clearTestState() doesn't work
    // Realm.Sync.User.all;
}

var SPECIAL_METHODS = {
    beforeEach: true,
    afterEach: true,
};

exports.getTestNames = function() {
    var testNames = {};

    for (var suiteName in TESTS) {
        var testSuite = TESTS[suiteName];

        testNames[suiteName] = Object.keys(testSuite).filter(function(testName) {
            return !(testName in SPECIAL_METHODS) && typeof testSuite[testName] == 'function';
        });
    }

    return testNames;
};

exports.registerTests = function(tests) {
    for (var suiteName in tests) {
        TESTS[suiteName] = tests[suiteName];
    }
};

<<<<<<< HEAD
exports.prepare = function(done) {
    if (!global.enableSyncTests || !isNodeProcess || global.testAdminUserInfo) {
        done();
        return;
    }

    require('./admin-user-helper')
        .createAdminUser()
        .then(userInfo => {
            global.testAdminUserInfo = userInfo;
            done();
        })
        .catch(error => {
            console.error("Error running admin-user-helper", error);
            done.fail(error);
        });
=======
exports.prepare = function (done) {
>>>>>>> 45ee7b97
};

exports.runTest = function(suiteName, testName) {
    const testSuite = TESTS[suiteName];
    const testMethod = testSuite && testSuite[testName];

    if (testMethod) {
        Realm.clearTestState();
        console.warn("Starting test " + testName);
        var result = testMethod.call(testSuite);

        //make sure v8 GC can collect garbage after each test and does not fail
        if (isNodeProcess || isElectronProcess) {
            if (result instanceof Promise) {
                result.finally(() => global.gc());
                return result;
            }
            else {
                global.gc();
            }
        }
        
        return result;
    }

    if (!testSuite || !(testName in SPECIAL_METHODS)) {
        throw new Error(`Missing test: ${suiteName}.${testName}`);
    }
}<|MERGE_RESOLUTION|>--- conflicted
+++ resolved
@@ -99,26 +99,7 @@
     }
 };
 
-<<<<<<< HEAD
-exports.prepare = function(done) {
-    if (!global.enableSyncTests || !isNodeProcess || global.testAdminUserInfo) {
-        done();
-        return;
-    }
-
-    require('./admin-user-helper')
-        .createAdminUser()
-        .then(userInfo => {
-            global.testAdminUserInfo = userInfo;
-            done();
-        })
-        .catch(error => {
-            console.error("Error running admin-user-helper", error);
-            done.fail(error);
-        });
-=======
 exports.prepare = function (done) {
->>>>>>> 45ee7b97
 };
 
 exports.runTest = function(suiteName, testName) {
