--- conflicted
+++ resolved
@@ -82,23 +82,8 @@
 }
 
 template<>
-<<<<<<< HEAD
-inline bool node::Value::is_decimal128(v8::Isolate* isolate, const v8::Local<v8::Value> &value) {
-    return value->IsObject(); // FIXME: can we do better?
-}
-
-template<>
-inline bool node::Value::is_object_id(v8::Isolate* isolate, const v8::Local<v8::Value> &value) {
-    return value->IsObject(); // FIXME: can we do better?
-}
-
-template<>
-inline bool node::Value::is_object(v8::Isolate* isolate, const v8::Local<v8::Value> &value) {
-    return value->IsObject();
-=======
 inline bool node::Value::is_object(Napi::Env env, const Napi::Value& value) {
 	return value.IsObject();
->>>>>>> 1a4c7c43
 }
 
 template<>
@@ -235,39 +220,5 @@
 	return to_object(env, value);
 }
 
-template<>
-inline v8::Local<v8::Value> node::Value::from_decimal128(v8::Isolate* isolate, Decimal128 number) {
-    auto realm_constructor = Value::validated_to_object(isolate, node::Object::get_global(isolate, "Realm"));
-    auto decimal_constructor = to_constructor(isolate, node::Object::get_property(isolate, realm_constructor, "_Decimal128"));
-    v8::Local<v8::Function> fromString = to_function(isolate, node::Object::get_property(isolate, decimal_constructor, "fromString"));
-    std::array<v8::Local<v8::Value>, 1> args { {from_nonnull_string(isolate, number.to_string())} };
-    return node::Function::call(isolate, fromString, args.size(), args.data());
-}
-
-template<>
-inline Decimal128 node::Value::to_decimal128(v8::Isolate* isolate, const v8::Local<v8::Value> &value) {
-    auto as_string = node::Object::call_method(isolate, to_object(isolate, value), "toString", 0, nullptr);
-    std::string str = to_string(isolate, as_string);
-    return Decimal128(StringData(str));
-}
-
-template<>
-inline v8::Local<v8::Value> node::Value::from_object_id(v8::Isolate* isolate, ObjectId objectId) {
-    auto realm_constructor = Value::validated_to_object(isolate, node::Object::get_global(isolate, "Realm"));
-    auto object_id_constructor = to_constructor(isolate, node::Object::get_property(isolate, realm_constructor, "_ObjectId"));
-
-    std::array<v8::Local<v8::Value>, 1> args { {from_string(isolate, objectId.to_string())} };
-    return node::Function::construct(isolate, object_id_constructor, args.size(), args.data());
-}
-
-template<>
-inline ObjectId node::Value::to_object_id(v8::Isolate* isolate, const v8::Local<v8::Value> &value) {
-    auto as_string = node::Object::call_method(isolate, to_object(isolate, value), "toHexString", 0, nullptr);
-    std::string oid = to_string(isolate, as_string);
-    ObjectId new_oid = ObjectId(oid.c_str());
-
-    return new_oid;
-}
-
 } // js
 } // realm