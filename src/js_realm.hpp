--- conflicted
+++ resolved
@@ -344,6 +344,8 @@
     static void delete_file(ContextType, ObjectType, Arguments &, ReturnValue &);
     static void realm_file_exists(ContextType, ObjectType, Arguments &, ReturnValue &);
 
+    static void bson_parse_json(ContextType, ObjectType, Arguments &, ReturnValue &);
+
     // static properties
     static void get_default_path(ContextType, ObjectType, ReturnValue &);
     static void set_default_path(ContextType, ObjectType, ValueType value);
@@ -356,6 +358,7 @@
         {"copyBundledRealmFiles", wrap<copy_bundled_realm_files>},
         {"deleteFile", wrap<delete_file>},
         {"exists", wrap<realm_file_exists>},
+        {"_bsonParseJsonForTest", wrap<bson_parse_json>},
 #if REALM_ENABLE_SYNC
         {"_asyncOpen", wrap<async_open_realm>},
 #endif
@@ -941,11 +944,7 @@
                 Object::set_property(protected_ctx, object, "errorCode", Value::from_number(protected_ctx, 1));
 
                 ValueType callback_arguments[2] =  {
-<<<<<<< HEAD
-                    Value::from_undefined(protected_ctx), 
-=======
                     Value::from_undefined(protected_ctx),
->>>>>>> edb012ff
                     object,
                 };
                 Function<T>::callback(protected_ctx, protected_callback, protected_this, 2, callback_arguments);
@@ -960,11 +959,7 @@
         ObjectType object = create_object<T, RealmClass<T>>(protected_ctx, new SharedRealm(realm));
 
         ValueType callback_arguments[2] = {
-<<<<<<< HEAD
-            object, 
-=======
             object,
->>>>>>> edb012ff
             Value::from_null(protected_ctx),
         };
         Function<T>::callback(protected_ctx, protected_callback, 2, callback_arguments);
@@ -1346,6 +1341,14 @@
         nullptr,
         true
     );
+}
+
+template<typename T>
+void RealmClass<T>::bson_parse_json(ContextType ctx, ObjectType, Arguments& args, ReturnValue &return_value) {
+    args.validate_count(1);
+    auto json = std::string(Value::validated_to_string(ctx, args[0]));
+    auto parsed = bson::parse(json);
+    return_value.set(Value::from_bson(ctx, parsed));
 }
 
 #if REALM_ENABLE_SYNC
