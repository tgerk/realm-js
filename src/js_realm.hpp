--- conflicted
+++ resolved
@@ -634,14 +634,7 @@
     bool schema_updated = get_realm_config(ctx, args.count, args.value, config, defaults, constructors);
     auto realm = create_shared_realm(ctx, config, schema_updated, std::move(defaults), std::move(constructors));
 
-<<<<<<< HEAD
-    set_internal<T, RealmClass<T>>(this_object, new SharedRealm(realm));
-=======
-    // Fix for datetime -> timestamp conversion
-    convert_outdated_datetime_columns(realm);
-
     set_internal<T, RealmClass<T>>(ctx, this_object, new SharedRealm(realm));
->>>>>>> cc0b6200
 }
 
 template<typename T>
@@ -881,13 +874,8 @@
     task = Realm::get_synchronized_realm(config);
 
     EventLoopDispatcher<RealmCallbackHandler> callback_handler([=, defaults=std::move(defaults),
-<<<<<<< HEAD
-                                                               constructors=std::move(constructors)](ThreadSafeReference&& realm_ref, std::exception_ptr error) mutable {
-        HANDLESCOPE
-=======
                                                                constructors=std::move(constructors)](ThreadSafeReference<Realm>&& realm_ref, std::exception_ptr error) mutable {
         HANDLESCOPE(protected_ctx)
->>>>>>> cc0b6200
 
         if (error) {
             try {
@@ -1016,13 +1004,8 @@
             throw std::runtime_error("Object is invalid. Either it has been previously deleted or the Realm it belongs to has been closed.");
         }
 
-<<<<<<< HEAD
-        realm::TableRef table = ObjectStore::table_for_object_type(realm->read_group(), object->get_object_schema().name);
-        table->remove_object(object->obj().get_key());
-=======
         realm::TableRef table = ObjectStore::table_for_object_type(realm->read_group(), realm_object->get_object_schema().name);
-        table->move_last_over(realm_object->row().get_index());
->>>>>>> cc0b6200
+        table->remove_object(realm_object->obj().get_key());
     }
     else if (Value::is_array(ctx, arg)) {
         uint32_t length = Object::validated_get_length(ctx, arg);
@@ -1060,7 +1043,7 @@
 void RealmClass<T>::delete_all(ContextType ctx, ObjectType this_object, Arguments &args, ReturnValue &return_value) {
     args.validate_maximum(0);
 
-    SharedRealm realm = *get_internal<T, RealmClass<T>>(ctx, this_object);
+    SharedRealm realm = *get_internal<T, RealmClass<T>>(this_object);
     realm->verify_open();
 
     if (!realm->is_in_transaction()) {
@@ -1251,15 +1234,7 @@
 template<typename T>
 void RealmClass<T>::object_for_object_id(ContextType ctx, ObjectType this_object, Arguments &args, ReturnValue& return_value) {
     args.validate_count(2);
-<<<<<<< HEAD
-    SharedRealm realm = *get_internal<T, RealmClass<T>>(this_object);
-=======
-
-#if REALM_ENABLE_SYNC
-    SharedRealm realm = *get_internal<T, RealmClass<T>>(ctx, this_object);
-    if (!sync::has_object_ids(realm->read_group()))
-        throw std::logic_error("Realm._objectForObjectId() can only be used with synced Realms.");
->>>>>>> cc0b6200
+    SharedRealm realm = *get_internal<T, RealmClass<T>>(ctx, this_object);
 
     auto& object_schema = validated_object_schema_for_value(ctx, realm, args[0]);
     std::string object_id_string = Value::validated_to_string(ctx, args[1]);
@@ -1313,17 +1288,12 @@
     if (Value::is_object(ctx, args[0])) {
         auto arg = Value::to_object(ctx, args[0]);
         if (Object::template is_instance<RealmObjectClass<T>>(ctx, arg)) {
-<<<<<<< HEAD
-            auto obj = get_internal<T, RealmObjectClass<T>>(arg);
-            auto p = realm->get_privileges(obj->obj());
-=======
             auto realm_object = get_internal<T, RealmObjectClass<T>>(ctx, arg);
             if (!realm_object) {
                 throw std::runtime_error("Invalid argument at index 0");
             }
 
-            auto p = realm->get_privileges(realm_object->row());
->>>>>>> cc0b6200
+            auto p = realm->get_privileges(realm_object->obj());
 
             ObjectType object = Object::create_empty(ctx);
             Object::set_property(ctx, object, "read", Value::from_boolean(ctx, has_privilege(p, Privilege::Read)));
