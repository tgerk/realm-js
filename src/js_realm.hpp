--- conflicted
+++ resolved
@@ -873,11 +873,7 @@
     std::shared_ptr<AsyncOpenTask> task;
     task = Realm::get_synchronized_realm(config);
 
-<<<<<<< HEAD
     realm::util::EventLoopDispatcher<RealmCallbackHandler> callback_handler([=, defaults = std::move(defaults), constructors = std::move(constructors)]
-=======
-    EventLoopDispatcher<RealmCallbackHandler> callback_handler([=, defaults = std::move(defaults), constructors = std::move(constructors)]
->>>>>>> e02daba9
                                                                (ThreadSafeReference&& realm_ref, std::exception_ptr error) {
         HANDLESCOPE(protected_ctx)
 
@@ -1244,11 +1240,7 @@
     auto table = ObjectStore::table_for_object_type(group, object_schema.name);
     auto object_id = GlobalKey::from_string(object_id_string);
     auto object_key = table->get_objkey(object_id);
-<<<<<<< HEAD
-    
-=======
-
->>>>>>> e02daba9
+
     if (object_key) {
         return_value.set(RealmObjectClass<T>::create_instance(ctx, realm::Object(realm, object_schema.name, object_key)));
     }
@@ -1363,11 +1355,7 @@
     Protected<ObjectType> protected_this(ctx, this_object);
     Protected<typename T::GlobalContext> protected_ctx(Context<T>::get_global_context(ctx));
 
-<<<<<<< HEAD
     realm::util::EventLoopDispatcher<SyncProgressHandler> callback_handler([=](uint64_t transferred_bytes, uint64_t transferrable_bytes) mutable {
-=======
-    EventLoopDispatcher<SyncProgressHandler> callback_handler([=](uint64_t transferred_bytes, uint64_t transferrable_bytes) mutable {
->>>>>>> e02daba9
         HANDLESCOPE(protected_ctx)
         ValueType callback_arguments[2];
         callback_arguments[0] = Value::from_number(protected_ctx, transferred_bytes);
