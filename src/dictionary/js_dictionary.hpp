--- conflicted
+++ resolved
@@ -43,22 +43,10 @@
 
    public:
     ValueType wrap(Context context, object_store::Dictionary dictionary) {
-<<<<<<< HEAD
         auto *js_dictionary = new JSDictionary{context, dictionary};
-
         auto value = js_dictionary->build();
 
         js_dictionary->setup_finalizer(value, [=]() {
-=======
-        JSDictionary *js_dictionary = new JSDictionary{context};
-        object_store::Dictionary *_dictionary =
-            new object_store::Dictionary{dictionary};
-        
-        js_dictionary->template configure_object_destructor([=]() {
-            /* GC will trigger this function, signaling that...
-             * ...we can deallocate the attached C++ object.
-             */
->>>>>>> d6c47ba2
             delete js_dictionary;
         });
 
