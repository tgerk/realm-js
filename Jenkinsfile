--- conflicted
+++ resolved
@@ -345,15 +345,10 @@
     myNode('docker') {
       unstash 'source'
       sh "bash ./scripts/utils.sh set-version ${dependencies.VERSION}"
-<<<<<<< HEAD
-      buildDockerEnv("realm-js:rpi", '-f armhf.Dockerfile').inside('-e HOME=/tmp') {
-        workerFunction('linux-arm')
-=======
       buildDockerEnv("ci/realm-js:rpi", '-f armhf.Dockerfile').inside('-e HOME=/tmp') {
         withEnv(['CC=arm-linux-gnueabihf-gcc', 'CXX=arm-linux-gnueabihf-g++']) {
           workerFunction('linux-armhf')
         }
->>>>>>> 29853403
       }
     }
   }
